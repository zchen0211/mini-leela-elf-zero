--- conflicted
+++ resolved
@@ -117,12 +117,6 @@
     # The idea is to shuffle both the order of the files being read,
     # and the examples being read from the files.
     if shuffle_records:
-<<<<<<< HEAD
-        record_list = record_list.shuffle(buffer_size=10000)
-    dataset = record_list.interleave(lambda x:
-            tf.data.TFRecordDataset(x, compression_type='ZLIB'),
-            cycle_length=64, block_length=16)
-=======
         random.shuffle(tf_records)
     record_list = tf.data.Dataset.from_tensor_slices(tf_records)
     dataset = record_list.interleave(lambda x:
@@ -130,7 +124,6 @@
             cycle_length=64, block_length=16)
     dataset = dataset.filter(lambda x: tf.less(tf.random_uniform([1]), filter_amount)[0])
     # TODO(amj): apply py_func for transforms here.
->>>>>>> a3e98185
     if num_repeats is not None:
         dataset = dataset.repeat(num_repeats)
     else:
