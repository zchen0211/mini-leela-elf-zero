# Copyright 2018 Google LLC
#
# Licensed under the Apache License, Version 2.0 (the "License");
# you may not use this file except in compliance with the License.
# You may obtain a copy of the License at
#
#      http://www.apache.org/licenses/LICENSE-2.0
#
# Unless required by applicable law or agreed to in writing, software
# distributed under the License is distributed on an "AS IS" BASIS,
# WITHOUT WARRANTIES OR CONDITIONS OF ANY KIND, either express or implied.
# See the License for the specific language governing permissions and
# limitations under the License.

import argparse
import argh
import os.path
import collections
import random
import re
import socket
import sys
import time
import cloud_logging
from tqdm import tqdm
import gzip
import numpy as np
import tensorflow as tf
from tensorflow import gfile

import go
import dual_net
from gtp_wrapper import make_gtp_instance, MCTSPlayer
import preprocessing
import selfplay_mcts
from utils import logged_timer as timer
import evaluation
import sgf_wrapper
import utils


def _ensure_dir_exists(directory):
    if directory.startswith('gs://'):
        return
    os.makedirs(directory, exist_ok=True)

def gtp(load_file: "The path to the network model files"=None,
        readouts: 'How many simulations to run per move'=100,
        cgos_mode: 'Whether to use CGOS time constraints'=False,
        verbose=1):
    engine = make_gtp_instance(load_file,
                               readouts_per_move=readouts,
                               verbosity=verbose,
                               cgos_mode=cgos_mode)
    sys.stderr.write("GTP engine ready\n")
    sys.stderr.flush()
    while not engine.disconnect:
        inpt = input()
        # handle either single lines at a time
        # or multiple commands separated by '\n'
        try:
            cmd_list = inpt.split("\n")
        except:
            cmd_list = [inpt]
        for cmd in cmd_list:
            engine_reply = engine.send(cmd)
            sys.stdout.write(engine_reply)
            sys.stdout.flush()

def bootstrap(save_file):
    dual_net.DualNetworkTrainer(save_file).bootstrap()

def train(chunk_dir, save_file, load_file=None, generation_num=0,
<<<<<<< HEAD
          logdir=None, n=19, num_steps=None):
    go.set_board_size(int(n))
    tf_records = sorted(gfile.Glob(os.path.join(chunk_dir, '*.tfrecord.zz')))
    tf_records = tf_records[-12500:]
    print("Training from:", tf_records[0], " to ", tf_records[-1])
=======
          logdir=None, num_steps=None):
    tf_records = gfile.Glob(os.path.join(chunk_dir, '*.tfrecord.zz'))
    tf_records = [f for f in tf_records
        if (generation_num - 50) < int(os.path.basename(f)[:6]) <= generation_num]
>>>>>>> a3e98185

    n = dual_net.DualNetworkTrainer(save_file)
    with timer("Training"):
        n.train(tf_records, init_from=load_file, logdir=logdir, num_steps=num_steps)

def evaluate(
        black_model: 'The path to the model to play black',
        white_model: 'The path to the model to play white',
        output_dir: 'Where to write the evaluation results'='data/evaluate/sgf',
        readouts: 'How many readouts to make per move.'=400,
        games: 'the number of games to play'=16,
        verbose: 'How verbose the players should be (see selfplay)' = 1):

    black_model = os.path.abspath(black_model)
    white_model = os.path.abspath(white_model)

    with timer("Loading weights"):
        black_net = dual_net.DualNetwork(black_model)
        white_net = dual_net.DualNetwork(white_model)

    with timer("%d games" % games):
        players = evaluation.play_match(black_net, white_net, games, readouts, verbose)

    for idx,p in enumerate(players):
        fname ="{:s}-vs-{:s}-{:d}".format(black_net.name, white_net.name, idx)
        with open(os.path.join(output_dir, fname + '.sgf'), 'w') as f:
            f.write(sgf_wrapper.make_sgf(p[0].position.recent,
                                         p[0].make_result_string(p[0].position),
                                         black_name=os.path.basename(black_model),
                                         white_name=os.path.basename(white_model)))

def selfplay(
         load_file: "The path to the network model files",
         output_dir: "Where to write the games"="data/selfplay",
         output_sgf: "Where to write the sgfs"="sgf/",
         readouts: 'How many simulations to run per move'=100,
         verbose : '>=2 will print debug info, >=3 will print boards' = 1,
         resign_threshold : 'absolute value of threshold to resign at' = 0.95):
    _ensure_dir_exists(output_sgf)
    _ensure_dir_exists(output_dir)

    with timer("Loading weights from %s ... " % load_file):
        network = dual_net.DualNetwork(load_file)
        network.name = os.path.basename(load_file)

    with timer("Playing game"):
        player = selfplay_mcts.play(network, readouts, resign_threshold, verbose)

    output_name = '{}-{}'.format(int(time.time()), socket.gethostname())
    game_data = player.extract_data()
    with gfile.GFile(os.path.join(output_sgf, '{}.sgf'.format(output_name)), 'w') as f:
        f.write(player.to_sgf())

    fname = os.path.join(output_dir, "{}.tfrecord.zz".format(output_name))
    preprocessing.make_dataset_from_selfplay(game_data, fname)

def gather(
        input_directory: 'where to look for games'='data/selfplay/',
        output_directory: 'where to put collected games'='data/training_chunks/',
        examples_per_record: 'how many tf.examples to gather in each chunk'=10000):
    _ensure_dir_exists(output_directory)
    models = [model_dir.strip('/') for model_dir in gfile.ListDirectory(input_directory)][-50:]
    with timer("Finding existing tfrecords..."):
        model_gamedata = {
            model: gfile.Glob(
                os.path.join(input_directory, model, '*.tfrecord.zz'))
            for model in models
        }
    print("Found %d models" % len(models))
    for model_name, record_files in sorted(model_gamedata.items()):
        print("    %s: %s files" % (model_name, len(record_files)))

    meta_file = os.path.join(output_directory, 'meta.txt')
    try:
        with gfile.GFile(meta_file, 'r') as f:
            already_processed = set(f.read().split())
    except tf.errors.NotFoundError:
        already_processed = set()

    num_already_processed = len(already_processed)

    for model_name, record_files in sorted(model_gamedata.items()):
        if set(record_files) <= already_processed:
            continue
        print("Gathering files for %s:" % model_name)
        for i, example_batch in enumerate(
                tqdm(preprocessing.shuffle_tf_examples(examples_per_record, record_files))):
            output_record = os.path.join(output_directory,
                '{}-{}.tfrecord.zz'.format(model_name, str(i)))
            preprocessing.write_tf_examples(output_record, example_batch, serialize=False)
        already_processed.update(record_files)

    print("Processed %s new files" % (len(already_processed) - num_already_processed))
    with gfile.GFile(meta_file, 'w') as f:
        f.write('\n'.join(sorted(already_processed)))

parser = argparse.ArgumentParser()
argh.add_commands(parser, [gtp, bootstrap, train, selfplay, gather, evaluate])

if __name__ == '__main__':
    cloud_logging.configure()
    argh.dispatch(parser)<|MERGE_RESOLUTION|>--- conflicted
+++ resolved
@@ -71,18 +71,11 @@
     dual_net.DualNetworkTrainer(save_file).bootstrap()
 
 def train(chunk_dir, save_file, load_file=None, generation_num=0,
-<<<<<<< HEAD
-          logdir=None, n=19, num_steps=None):
-    go.set_board_size(int(n))
+          logdir=None, num_steps=None):
+
     tf_records = sorted(gfile.Glob(os.path.join(chunk_dir, '*.tfrecord.zz')))
     tf_records = tf_records[-12500:]
     print("Training from:", tf_records[0], " to ", tf_records[-1])
-=======
-          logdir=None, num_steps=None):
-    tf_records = gfile.Glob(os.path.join(chunk_dir, '*.tfrecord.zz'))
-    tf_records = [f for f in tf_records
-        if (generation_num - 50) < int(os.path.basename(f)[:6]) <= generation_num]
->>>>>>> a3e98185
 
     n = dual_net.DualNetworkTrainer(save_file)
     with timer("Training"):
