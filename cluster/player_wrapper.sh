--- conflicted
+++ resolved
@@ -24,12 +24,8 @@
 echo board_size: $BOARD_SIZE
 
 python3 rl_loop.py selfplay \
-<<<<<<< HEAD
   --resign-threshold=0.90 \
   --readouts=800
-=======
-  --resign-threshold=0.91
->>>>>>> a3e98185
 
 
 echo Finished a set of games!