--- conflicted
+++ resolved
@@ -45,7 +45,7 @@
         # self.eval_logdir = os.path.join(model_dir, 'logs', 'eval')
 
     def initialize_weights(self, init_from=None):
-        '''Initialize weights from model checkpoint.
+        """Initialize weights from model checkpoint.
 
         If model checkpoint does not exist, fall back to init_from.
         If that doesn't exist either, bootstrap with random weights.
@@ -53,12 +53,8 @@
         This priority order prevents the mistake where the latest saved
         model exists, but you accidentally init from an older model checkpoint
         and then overwrite the newer model weights.
-<<<<<<< HEAD
         """
         tf.logging.set_verbosity(tf.logging.WARN)
-=======
-        '''
->>>>>>> a3e98185
         if self.save_file is not None and os.path.exists(self.save_file + '.meta'):
             tf.train.Saver().restore(self.sess, self.save_file)
             return
