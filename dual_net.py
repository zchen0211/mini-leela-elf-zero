# Copyright 2018 Google LLC
#
# Licensed under the Apache License, Version 2.0 (the "License");
# you may not use this file except in compliance with the License.
# You may obtain a copy of the License at
#
#      http://www.apache.org/licenses/LICENSE-2.0
#
# Unless required by applicable law or agreed to in writing, software
# distributed under the License is distributed on an "AS IS" BASIS,
# WITHOUT WARRANTIES OR CONDITIONS OF ANY KIND, either express or implied.
# See the License for the specific language governing permissions and
# limitations under the License.

"""
The policy and value networks share a majority of their architecture.
This helps the intermediate layers extract concepts that are relevant to both
move prediction and score estimation.
"""

import collections
import functools
import math
import numpy as np
import os.path
import itertools
import sys
import tensorflow as tf
from tensorflow.python.training.summary_io import SummaryWriterCache
from tqdm import tqdm
from typing import Dict

import features
import preprocessing
import symmetries
import go

# How many positions to look at per generation.
# Per AGZ, 2048 minibatch * 1k = 2M positions/generation
EXAMPLES_PER_GENERATION = 2000000

# How many positions can fit on a graphics card. 256 for 9s, 16 or 32 for 19s.
TRAIN_BATCH_SIZE = 16


class DualNetwork():
    def __init__(self, save_file, **hparams):
        self.save_file = save_file
        self.hparams = get_default_hyperparams(**hparams)
        self.inference_input = None
        self.inference_output = None
        config = tf.ConfigProto()
        config.gpu_options.allow_growth = True
        self.sess = tf.Session(graph=tf.Graph(), config=config)
        self.initialize_graph()

    def initialize_graph(self):
        with self.sess.graph.as_default():
            features, labels = get_inference_input()
            estimator_spec = model_fn(features, labels,
                                      tf.estimator.ModeKeys.PREDICT, self.hparams)
            self.inference_input = features
            self.inference_output = estimator_spec.predictions
            if self.save_file is not None:
                self.initialize_weights(self.save_file)
            else:
                self.sess.run(tf.global_variables_initializer())

    def initialize_weights(self, save_file):
        """Initialize the weights from the given save_file.
        Assumes that the graph has been constructed, and the
        save_file contains weights that match the graph. Used 
        to set the weights to a different version of the player
        without redifining the entire graph."""
        tf.train.Saver().restore(self.sess, save_file)

    def run(self, position, use_random_symmetry=True):
        probs, values = self.run_many([position],
                                      use_random_symmetry=use_random_symmetry)
        return probs[0], values[0]

    def run_many(self, positions, use_random_symmetry=True):
        processed = list(map(features.extract_features, positions))
        if use_random_symmetry:
            syms_used, processed = symmetries.randomize_symmetries_feat(
                processed)
        outputs = self.sess.run(self.inference_output,
                                feed_dict={self.inference_input: processed})
        probabilities, value = outputs['policy_output'], outputs['value_output']
        if use_random_symmetry:
            probabilities = symmetries.invert_symmetries_pi(
                syms_used, probabilities)
        return probabilities, value


def get_inference_input():
    """Set up placeholders for input features/labels.

    Returns the feature, output tensors that get passed into model_fn."""
    return (tf.placeholder(tf.float32,
                           [None, go.N, go.N, features.NEW_FEATURES_PLANES],
                           name='pos_tensor'),
            {'pi_tensor': tf.placeholder(tf.float32, [None, go.N * go.N + 1]),
             'value_tensor': tf.placeholder(tf.float32, [None])})


def _round_power_of_two(n):
    """Finds the nearest power of 2 to a number.

    Thus 84 -> 64, 120 -> 128, etc.
    """
    return 2 ** int(round(math.log(n, 2)))


def get_default_hyperparams(**overrides):
    """Returns the hyperparams for the neural net.

    In other words, returns a dict whose parameters come from the AGZ
    paper:
      k: number of filters (AlphaGoZero used 256). We use 128 by
        default for a 19x19 go board.
      fc_width: Dimensionality of the fully connected linear layer
      num_shared_layers: number of shared residual blocks.  AGZ used both 19
        and 39. Here we use 19 because it's faster to train.
      l2_strength: The L2 regularization parameter.
      momentum: The momentum parameter for training
    """
    k = _round_power_of_two(go.N ** 2 / 3)  # width of each layer
    hparams = {
        'k': k,  # Width of each conv layer
        'fc_width': 2 * k,  # Width of each fully connected layer
        'num_shared_layers': go.N,  # Number of shared trunk layers
        'l2_strength': 1e-4,  # Regularization strength
        'momentum': 0.9,  # Momentum used in SGD
    }
    hparams.update(**overrides)
    return hparams


def model_fn(features, labels, mode, params, config=None):
    '''
    Args:
        features: tensor with shape
            [BATCH_SIZE, go.N, go.N, features.NEW_FEATURES_PLANES]
        labels: dict from string to tensor with shape
            'pi_tensor': [BATCH_SIZE, go.N * go.N + 1]
            'value_tensor': [BATCH_SIZE]
        mode: a tf.estimator.ModeKeys (batchnorm params update for TRAIN only)
        params: a dict of hyperparams
        config: ignored; is required by Estimator API.
    Returns: tf.estimator.EstimatorSpec with props
        mode: same as mode arg
        predictions: dict of tensors
            'policy': [BATCH_SIZE, go.N * go.N + 1]
            'value': [BATCH_SIZE]
        loss: a single value tensor
        train_op: train op
        eval_metric_ops
    return dict of tensors
        logits: [BATCH_SIZE, go.N * go.N + 1]
    '''
    my_batchn = functools.partial(
        tf.layers.batch_normalization,
        momentum=.997, epsilon=1e-5, fused=True, center=True, scale=True,
        training=(mode == tf.estimator.ModeKeys.TRAIN))

    my_conv2d = functools.partial(
        tf.layers.conv2d,
        filters=params['k'], kernel_size=[3, 3], padding="same")

    def my_res_layer(inputs):
        int_layer1 = my_batchn(my_conv2d(inputs))
        initial_output = tf.nn.relu(int_layer1)
        int_layer2 = my_batchn(my_conv2d(initial_output))
        output = tf.nn.relu(inputs + int_layer2)
        return output

    initial_output = tf.nn.relu(my_batchn(my_conv2d(features)))

    # the shared stack
    shared_output = initial_output
    for i in range(params['num_shared_layers']):
        shared_output = my_res_layer(shared_output)

    # policy head
    policy_conv = tf.nn.relu(my_batchn(
        my_conv2d(shared_output, filters=2, kernel_size=[1, 1]),
        center=False, scale=False))
    logits = tf.layers.dense(
        tf.reshape(policy_conv, [-1, go.N * go.N * 2]),
        go.N * go.N + 1)

    policy_output = tf.nn.softmax(logits, name='policy_output')

    # value head
    value_conv = tf.nn.relu(my_batchn(
        my_conv2d(shared_output, filters=1, kernel_size=[1, 1]),
        center=False, scale=False))
    value_fc_hidden = tf.nn.relu(tf.layers.dense(
        tf.reshape(value_conv, [-1, go.N * go.N]),
        params['fc_width']))
    value_output = tf.nn.tanh(
        tf.reshape(tf.layers.dense(value_fc_hidden, 1), [-1]),
        name='value_output')

    # train ops
    global_step = tf.train.get_or_create_global_step()
    policy_cost = tf.reduce_mean(
        tf.nn.softmax_cross_entropy_with_logits(
            logits=logits, labels=labels['pi_tensor']))
    value_cost = tf.reduce_mean(
        tf.square(value_output - labels['value_tensor']))
    l2_cost = params['l2_strength'] * tf.add_n([tf.nn.l2_loss(v)
                                                for v in tf.trainable_variables() if not 'bias' in v.name])
    combined_cost = policy_cost + value_cost + l2_cost
    policy_entropy = -tf.reduce_mean(tf.reduce_sum(
        policy_output * tf.log(policy_output), axis=1))
    boundaries = [int(1e6), int(2e6)]
    values = [1e-2, 1e-3, 1e-4]
    learning_rate = tf.train.piecewise_constant(
        global_step, boundaries, values)
    update_ops = tf.get_collection(tf.GraphKeys.UPDATE_OPS)
    with tf.control_dependencies(update_ops):
        train_op = tf.train.MomentumOptimizer(
            learning_rate, params['momentum']).minimize(
                combined_cost, global_step=global_step)

    metric_ops = {
        'accuracy': tf.metrics.accuracy(labels=labels['pi_tensor'],
                                        predictions=policy_output,
                                        name='accuracy_op'),
        'policy_cost': tf.metrics.mean(policy_cost),
        'value_cost': tf.metrics.mean(value_cost),
        'l2_cost': tf.metrics.mean(l2_cost),
        'policy_entropy': tf.metrics.mean(policy_entropy),
        'combined_cost': tf.metrics.mean(combined_cost),
    }
    # Create summary ops so that they show up in SUMMARIES collection
    # That way, they get logged automatically during training
    for metric_name, metric_op in metric_ops.items():
        tf.summary.scalar(metric_name, metric_op[1])

    return tf.estimator.EstimatorSpec(
        mode=mode,
        predictions={
            'policy_output': policy_output,
            'value_output': value_output,
        },
        loss=combined_cost,
        train_op=train_op,
        eval_metric_ops=metric_ops,
    )


def get_estimator(working_dir, **hparams):
    hparams = get_default_hyperparams(**hparams)
    return tf.estimator.Estimator(
        model_fn,
        model_dir=working_dir,
        params=hparams)


def bootstrap(working_dir, **hparams):
    """Initialize a tf.Estimator run with random initial weights.

    Args:
        working_dir: The directory where tf.estimator will drop logs,
            checkpoints, and so on
        hparams: hyperparams of the model.
    """
    hparams = get_default_hyperparams(**hparams)
    # a bit hacky - forge an initial checkpoint with the name that subsequent
    # Estimator runs will expect to find.
    #
    # Estimator will do this automatically when you call train(), but calling
    # train() requires data, and I didn't feel like creating training data in
    # order to run the full train pipeline for 1 step.
    estimator_initial_checkpoint_name = 'model.ckpt-1'
    save_file = os.path.join(working_dir, estimator_initial_checkpoint_name)
    sess = tf.Session(graph=tf.Graph())
    with sess.graph.as_default():
        features, labels = get_inference_input()
        model_fn(features, labels, tf.estimator.ModeKeys.PREDICT, hparams)
        sess.run(tf.global_variables_initializer())
        tf.train.Saver().save(sess, save_file)


def export_model(working_dir, model_path):
    """Take the latest checkpoint and export it to model_path for selfplay.

    Assumes that all relevant model files are prefixed by the same name.
    (For example, foo.index, foo.meta and foo.data-00000-of-00001).

    Args:
        working_dir: The directory where tf.estimator keeps its checkpoints
        model_path: The path (can be a gs:// path) to export model to
    """
    estimator = tf.estimator.Estimator(model_fn, model_dir=working_dir,
                                       params='ignored')
    latest_checkpoint = estimator.latest_checkpoint()
    all_checkpoint_files = tf.gfile.Glob(latest_checkpoint + '*')
    for filename in all_checkpoint_files:
        suffix = filename.partition(latest_checkpoint)[2]
        destination_path = model_path + suffix
        print("Copying {} to {}".format(filename, destination_path))
        tf.gfile.Copy(filename, destination_path)


def train(working_dir, tf_records, generation_num, **hparams):
    assert generation_num > 0, "Model 0 is random weights"
    estimator = get_estimator(working_dir, **hparams)
    max_steps = generation_num * EXAMPLES_PER_GENERATION // TRAIN_BATCH_SIZE

    def input_fn(): return preprocessing.get_input_tensors(
        TRAIN_BATCH_SIZE, tf_records)
    update_ratio_hook = UpdateRatioSessionHook(working_dir)
    estimator.train(input_fn, hooks=[update_ratio_hook], max_steps=max_steps)


def validate(working_dir, tf_records, checkpoint_name=None, **hparams):
    estimator = get_estimator(working_dir, **hparams)
    if checkpoint_name is None:
        checkpoint_name = estimator.latest_checkpoint()

    def input_fn(): return preprocessing.get_input_tensors(
        TRAIN_BATCH_SIZE, tf_records, shuffle_buffer_size=1000,
        filter_amount=0.05)
    estimator.evaluate(input_fn, steps=1000)


def compute_update_ratio(weight_tensors, before_weights, after_weights):
    """Compute the ratio of gradient norm to weight norm."""
    deltas = [after - before for after,
              before in zip(after_weights, before_weights)]
    delta_norms = [np.linalg.norm(d.ravel()) for d in deltas]
    weight_norms = [np.linalg.norm(w.ravel()) for w in before_weights]
    ratios = [d / w for d, w in zip(delta_norms, weight_norms)]
    all_summaries = [
        tf.Summary.Value(tag='update_ratios/' +
                         tensor.name, simple_value=ratio)
        for tensor, ratio in zip(weight_tensors, ratios)]
    return tf.Summary(value=all_summaries)


class UpdateRatioSessionHook(tf.train.SessionRunHook):
    def __init__(self, working_dir, every_n_steps=100):
        self.working_dir = working_dir
        self.every_n_steps = every_n_steps

    def begin(self):
        # These calls only works because the SessionRunHook api guarantees this
        # will get called within a graph context containing our model graph.

        self.summary_writer = SummaryWriterCache.get(self.working_dir)
        self.weight_tensors = tf.trainable_variables()
        self.global_step = tf.train.get_or_create_global_step()

    def before_run(self, run_context):
        global_step = run_context.session.run(self.global_step)
        if global_step % self.every_n_steps == 0:
            self.before_weights = run_context.session.run(self.weight_tensors)

    def after_run(self, run_context, run_values):
        global_step = run_context.session.run(self.global_step)
        if global_step % self.every_n_steps == 0:
            after_weights = run_context.session.run(self.weight_tensors)
            weight_update_summaries = compute_update_ratio(
                self.weight_tensors, self.before_weights, after_weights)
<<<<<<< HEAD
            self.summary_writer.add_summary(weight_update_summaries, global_step)
            self.before_weights = None


if __name__ == "__main__":
    save_file='/Users/zhuoyuan/Downloads/AlphaGo/models'
    # test_net = DualNetwork(None)
    bootstrap(save_file)
=======
            self.summary_writer.add_summary(
                weight_update_summaries, global_step)
            self.before_weights = None
>>>>>>> 21b891c0
<|MERGE_RESOLUTION|>--- conflicted
+++ resolved
@@ -366,17 +366,12 @@
             after_weights = run_context.session.run(self.weight_tensors)
             weight_update_summaries = compute_update_ratio(
                 self.weight_tensors, self.before_weights, after_weights)
-<<<<<<< HEAD
-            self.summary_writer.add_summary(weight_update_summaries, global_step)
+            self.summary_writer.add_summary(
+                weight_update_summaries, global_step)
             self.before_weights = None
 
 
 if __name__ == "__main__":
     save_file='/Users/zhuoyuan/Downloads/AlphaGo/models'
     # test_net = DualNetwork(None)
-    bootstrap(save_file)
-=======
-            self.summary_writer.add_summary(
-                weight_update_summaries, global_step)
-            self.before_weights = None
->>>>>>> 21b891c0
+    bootstrap(save_file)